#
# Copyright (c) 2012, Willow Garage, Inc.
# All rights reserved.
#
# Redistribution and use in source and binary forms, with or without
# modification, are permitted provided that the following conditions are met:
#     * Redistributions of source code must retain the above copyright
#       notice, this list of conditions and the following disclaimer.
#     * Redistributions in binary form must reproduce the above copyright
#       notice, this list of conditions and the following disclaimer in the
#       documentation and/or other materials provided with the distribution.
#     * Neither the name of the Willow Garage, Inc. nor the names of its
#       contributors may be used to endorse or promote products derived from
#       this software without specific prior written permission.
#
# THIS SOFTWARE IS PROVIDED BY THE COPYRIGHT HOLDERS AND CONTRIBUTORS "AS IS"
# AND ANY EXPRESS OR IMPLIED WARRANTIES, INCLUDING, BUT NOT LIMITED TO, THE
# IMPLIED WARRANTIES OF MERCHANTABILITY AND FITNESS FOR A PARTICULAR PURPOSE
# ARE DISCLAIMED. IN NO EVENT SHALL THE COPYRIGHT OWNER OR CONTRIBUTORS BE
# LIABLE FOR ANY DIRECT, INDIRECT, INCIDENTAL, SPECIAL, EXEMPLARY, OR
# CONSEQUENTIAL DAMAGES (INCLUDING, BUT NOT LIMITED TO, PROCUREMENT OF
# SUBSTITUTE GOODS OR SERVICES; LOSS OF USE, DATA, OR PROFITS; OR BUSINESS
# INTERRUPTION) HOWEVER CAUSED AND ON ANY THEORY OF LIABILITY, WHETHER IN
# CONTRACT, STRICT LIABILITY, OR TORT (INCLUDING NEGLIGENCE OR OTHERWISE)
# ARISING IN ANY WAY OUT OF THE USE OF THIS SOFTWARE, EVEN IF ADVISED OF THE
# POSSIBILITY OF SUCH DAMAGE.
#


from __future__ import print_function
import os
import logging
import re
import xml.etree.ElementTree as ET

from catkinize import xml_lib

SPACE_COMMA_RX = re.compile(r',\s*')


def convert_manifest(package_path,
                     manifest_xml_path,
                     version,
                     architecture_independent=False,
                     metapackage=False,
                     bugtracker_url='',
                     replaces=None,
                     conflicts=None):
    if conflicts is None:
        conflicts = []
    if replaces is None:
        replaces = []
    package_name = os.path.basename(os.path.abspath(package_path))
    logging.basicConfig(format='%(levelname)s - %(message)s')
    try:
        with open(manifest_xml_path) as f:
            manifest_xml_str = f.read()
            pkg_xml = make_from_manifest(manifest_xml_str,
                                         package_name,
                                         version,
                                         architecture_independent,
                                         metapackage,
                                         bugtracker_url,
                                         replaces,
                                         conflicts)
            pkg_xml = '\n'.join(merge_dups(pkg_xml.splitlines()))
            return pkg_xml
    except ET.ParseError as exc:
        line_num = int(re.compile(r'.*line (\d+).*').match(str(exc)).group(1))
        line = manifest_xml_str.splitlines()[line_num - 1]
        logging.error('%s\n"%s"\n', exc, line)


def merge_dups(lines):
    """
    Remove adjacent duplicate lines from a list of strings.

    >>> merge_dups(['a', 'b', 'b'])
    ['a', 'b']
    >>> merge_dups(['a', 'b', 'b', 'a'])
    ['a', 'b', 'a']
    >>> merge_dups(['a'])
    ['a']
    >>> merge_dups([])
    []
    """
    return [l1 for l1, l2 in zip(lines, lines[1:] + [None]) if l1 != l2]


def make_from_manifest(manifest_xml_str,
                       package_name,
                       version,
                       architecture_independent, metapackage,
                       bugtracker_url, replaces, conflicts):
    """
    Make the contents of a project.xml file from the string contents of
    manifest.xml.

    >>> manifest_xml_str = '\
    <package>\
      <description brief="one line of text">\
        long description goes here, \
        <em>XHTML is allowed</em>\
      </description>\
      <author>Alice/alice@somewhere.bar, Bob/bob@nowhere.foo</author>\
      <license>BSD</license>\
      <url>http://pr.willowgarage.com/</url>\
      <logo>http://pr.willowgarage.com/blog/photos/sensor_head1_500.jpg</logo>\
      <depend package="pkgname"/>\
      <depend package="common"/>\
      <rosdep name="python" />\
      <versioncontrol type="svn"\
          url="https://playerstage.svn.sourceforge.net/svnroot/playerstage/code/player/trunk"/>\
      <export>\
        <cpp cflags="-I${prefix}/include" lflags="-L${prefix}/lib -lros"/>\
        <cpp os="osx" cflags="-I${prefix}/include" lflags="-L${prefix}/lib\
            -Wl,-rpath,-L${prefix}lib -lrosthread -framework CoreServices"/>\
      </export>\
    </package>\
    '
    >>> pkg_xml = make_from_manifest(  # doctest: +ELLIPSIS
    ...     manifest_xml_str,
    ...     package_name='my_pkg', version='0.1.2',
    ...     architecture_independent=False,
    ...     metapackage=False,
    ...     bugtracker_url='https://github.com/ros/my_pkg/issues',
    ...     replaces=[], conflicts=[])
    >>> import xml.etree.ElementTree as ET
    >>> pkg = ET.XML(pkg_xml)
    """
    manifest = ET.XML(manifest_xml_str)
    description = xml_lib.xml_find(manifest, 'description').text.strip()
    authors_str = xml_lib.xml_find(manifest, 'author').text
    authors = parse_authors_field(authors_str)
    licenses_str = xml_lib.xml_find(manifest, 'license').text
    licenses = SPACE_COMMA_RX.split(licenses_str)
    website_url = xml_lib.xml_find(manifest, 'url').text
    maintainers = [(a,{'email':''}) if isinstance(a,basestring) else a for a in authors ]
    depend_tags = manifest.findall('depend')
    depends = [d.attrib['package'] for d in depend_tags]
    export_tags = xml_lib.xml_find(manifest, 'export').getchildren()
    exports = [(e.tag, e.attrib) for e in export_tags]

    xml = create_project_xml(package_name=package_name,
                             version=version,
                             description=description,
                             maintainers=maintainers,
                             licenses=licenses,
                             website_url=website_url,
                             bugtracker_url=bugtracker_url,
                             authors=authors,
                             build_depends=depends,
                             run_depends=depends,
                             test_depends=depends,
                             replaces=replaces,
                             conflicts=conflicts,
                             exports=exports,
                             architecture_independent=architecture_independent,
                             metapackage=metapackage)

    # Maintainer tags without e-mail addresses are already invalid without also being commented out
    # Most dependencies are build and run depends
    for name in ['test_depend']:
        xml = xml_lib.comment_out_tags_named(xml, name)

    return xml


def make_from_stack_manifest(manifest_xml_str,
                             package_name,
                             packages,
                             version):
    """
    Make the contents of a project.xml file from the string contents of
    stack.xml.

        >>> manifest_xml_str = '\
    <package>\
      <description brief="one line of text">\
        long description goes here, \
        <em>XHTML is allowed</em>\
      </description>\
      <author>Alice/alice@somewhere.bar, Bob/bob@nowhere.foo</author>\
      <license>BSD</license>\
      <url>http://pr.willowgarage.com/</url>\
      <logo>http://pr.willowgarage.com/blog/photos/sensor_head1_500.jpg</logo>\
      <depend package="pkgname"/>\
      <depend package="common"/>\
      <rosdep name="python" />\
      <versioncontrol type="svn"\
          url="https://playerstage.svn.sourceforge.net/svnroot/playerstage/code/player/trunk"/>\
      <export>\
        <cpp cflags="-I${prefix}/include" lflags="-L${prefix}/lib -lros"/>\
        <cpp os="osx" cflags="-I${prefix}/include" lflags="-L${prefix}/lib\
            -Wl,-rpath,-L${prefix}lib -lrosthread -framework CoreServices"/>\
      </export>\
    </package>\
    '
    >>> pkg_xml = make_from_manifest(  # doctest: +ELLIPSIS
    ...     manifest_xml_str,
    ...     package_name='my_pkg', version='0.1.2',
    ...     architecture_independent=False,
    ...     metapackage=False,
    ...     bugtracker_url='https://github.com/ros/my_pkg/issues',
    ...     replaces=[], conflicts=[])
    >>> import xml.etree.ElementTree as ET
    >>> pkg = ET.XML(pkg_xml)
    """
    manifest = ET.XML(manifest_xml_str)
    description = xml_lib.xml_find(manifest, 'description').text.strip()
    authors_str = xml_lib.xml_find(manifest, 'author').text
    authors = parse_authors_field(authors_str)
    licenses_str = xml_lib.xml_find(manifest, 'license').text
    licenses = SPACE_COMMA_RX.split(licenses_str)
    website_url = xml_lib.xml_find(manifest, 'url').text

    maintainers = [(a,{'email':''}) if isinstance(a,basestring) else a for a in authors ]

    xml = create_project_xml(package_name=package_name,
                             version=version,
                             description=description,
                             maintainers=maintainers,
                             licenses=licenses,
                             website_url=website_url,
                             bugtracker_url='',
                             authors=authors,
                             build_depends=[],
                             run_depends=packages,
                             test_depends=[],
                             replaces=[],
                             conflicts=[],
                             exports=[],
                             architecture_independent=False,
                             metapackage=True)

    # Maintainer tags without e-mail addresses are already invalid without also being commented out
    #for name in ['maintainer']:
    #    xml = xml_lib.comment_out_tags_named(xml, name)

    return xml


def parse_authors_field(authors_str):
    """
    Extract author names and email addresses from free-form text in the <author>
    tag of manifest.xml.

    >>> parse_authors_field('Alice/alice@somewhere.bar, Bob')
    [('Alice', {'email': 'alice@somewhere.bar'}), 'Bob']
    """
    authors = []
    for s in SPACE_COMMA_RX.split(authors_str):
        parts = s.split('/')
        if len(parts) == 1:
            authors.append(parts[0])
        elif len(parts) == 2:
            pair = (parts[0], dict(email=parts[1]))
            authors.append(pair)
    return authors


def create_project_xml(package_name, version, description, maintainers,
                       licenses, website_url, bugtracker_url, authors,
                       build_depends, run_depends, test_depends, replaces,
                       conflicts, exports, architecture_independent,
                       metapackage):
    """
    Generate the contents of project.xml from some parameters.

    :returns: XML-formatted string
    :rtype: str

    >>> desc = 'ROS communications-related packages, including client libs...'
    >>> pxml = create_project_xml(  # doctest: +ELLIPSIS
    ...     package_name='my_package',
    ...     version='1.2.3',
    ...     description=desc,
    ...     maintainers=[('Joe Smith', dict(email='joe.smith@gmail.com'))],
    ...     licenses=['BSD', 'GPL'],
    ...     website_url='http://wiki.ros.org/my_package',
    ...     bugtracker_url='http://www.github.com/my_org/my_package/issues',
    ...     authors=['John Doe',
    ...              ('Jane Doe', dict(email='jane.doe@example.com'))],
    ...     build_depends=['catkin',
    ...                    ('genmsg', dict(version_gte='1.1',
    ...                                    version_lt='2.0'))],
    ...     run_depends=['libbost-thread'],
    ...     test_depends=['gtest'],
    ...     conflicts=['my_old_package'],
    ...     replaces=['that_other_package'],
    ...     exports=[
    ...       ('rviz',
    ...        dict(plugin="${prefix}/plugin_description.xml"))
    ...     ],
    ...     architecture_independent=False,
    ...     metapackage=False)
    >>> # Check that it's valid XML:
    >>> import xml.etree.ElementTree as ET
    >>> tree = ET.XML(pxml)

    """
    subs = {}
    subs['maintainers_part'] = make_section('maintainer', maintainers)
    subs['licenses_part'] = '\n'.join(
        indent('<license>%s</license>' % l)
        for l in licenses)

    bugtracker_part = '<url type="bugtracker">%s</url>' % bugtracker_url
    if not bugtracker_url:
        bugtracker_part = comment_out(bugtracker_part)
    subs['bugtracker_part'] = indent(bugtracker_part)

    subs['authors_part'] = make_section('author', authors)
    subs['build_depends_part'] = make_section('build_depend', build_depends)
    subs['run_depends_part'] = make_section('run_depend', run_depends)
    subs['test_depends_part'] = make_section('test_depend', test_depends)
    subs['replaces_part'] = make_section('replace', replaces)
    subs['conflicts_part'] = make_section('conflict', conflicts)
    subs['version'] = version
    subs['package_name'] = package_name
    subs['description'] = description
    subs['website_url'] = website_url
    subs['exports_part'] = make_exports_section(
      exports,
      architecture_independent,
      metapackage
    )
    return '''\
<package>
  <name>%(package_name)s</name>
  <version>%(version)s</version>
  <description>%(description)s</description>
%(maintainers_part)s

%(licenses_part)s

  <url type="website">%(website_url)s</url>
%(bugtracker_part)s

%(authors_part)s

<<<<<<< HEAD
<!-- Dependencies needed to compile this pacakge. -->
=======
  <buildtool_depend>catkin</buildtool_depend>

>>>>>>> dc56c538
%(build_depends_part)s

<!-- Dependencies needed after this package is compiled. -->
%(run_depends_part)s

<!-- Dependencies needed only for running tests. -->
%(test_depends_part)s

%(replaces_part)s
%(conflicts_part)s

  <export>
%(exports_part)s
  </export>
</package>
''' % subs


def comment_out(xml):
    return '<!-- %s -->' % xml


def make_section(tag_name, rows):
    """
    Make a string in XML format for a section with a given tag name.
    """
    return '\n'.join(indent(make_tag_from_row(tag_name, r)) for r in rows)


def make_tag_from_row(name, row):
    """
    Make an XML tag from a row.

    >>> make_tag_from_row('foo', 'bar')
    '<foo>bar</foo>'
    >>> make_tag_from_row('foo', ('bar', dict(baz='buzz')))
    '<foo baz="buzz">bar</foo>'
    """
    if isinstance(row, basestring):
        return make_tag(name, attrs_dict={}, contents=row)
    if isinstance(row, tuple):
        return make_tag(name, attrs_dict=row[1], contents=row[0])


def make_tag(name, attrs_dict, contents):
    return '<%s>%s</%s>' % (space_join([name, dict_to_attrs(attrs_dict)]),
                            contents,
                            name)


def make_empty_tag(name, attrs_dict):
    return '<%s/>' % space_join([name, dict_to_attrs(attrs_dict)])


def space_join(words):
    return ' '.join(w for w in words if w)


def indent(strg, amount=1):
    return (amount * '  ') + strg


def dict_to_attrs(values):
    """
    Convert a dictionary to a string containing attributes in XML format.
    """
    return ' '.join('%s="%s"' % (k, v) for k, v in values.items())


def make_exports_section(exports, architecture_independent, metapackage):
    parts = [make_empty_tag(name, attrs_dict)
             for name, attrs_dict in exports]
    if architecture_independent:
        parts.append('<architecture_independent/>')
    if metapackage:
        parts.append('<metapackage/>')
    parts = [indent(p, 2) for p in parts]
    return '\n'.join(parts)<|MERGE_RESOLUTION|>--- conflicted
+++ resolved
@@ -339,18 +339,15 @@
 
 %(authors_part)s
 
-<<<<<<< HEAD
-<!-- Dependencies needed to compile this pacakge. -->
-=======
   <buildtool_depend>catkin</buildtool_depend>
 
->>>>>>> dc56c538
+  <!-- Dependencies needed to compile this pacakge. -->
 %(build_depends_part)s
 
-<!-- Dependencies needed after this package is compiled. -->
+  <!-- Dependencies needed after this package is compiled. -->
 %(run_depends_part)s
 
-<!-- Dependencies needed only for running tests. -->
+  <!-- Dependencies needed only for running tests. -->
 %(test_depends_part)s
 
 %(replaces_part)s
